--- conflicted
+++ resolved
@@ -3,9 +3,15 @@
 Este módulo define a configuração do aplicativo Django para o Oráculo,
 incluindo a inicialização de serviços e o registro de signals.
 """
+
 from django.apps import AppConfig
+from django.db.models.signals import (
+    post_delete,
+    post_save,
+    pre_delete,
+    pre_save,
+)
 from loguru import logger
-from django.db.models.signals import post_save, pre_save, post_delete, pre_delete
 
 
 class OraculoConfig(AppConfig):
@@ -19,11 +25,7 @@
         from . import signals  # noqa: F401
 
         try:
-<<<<<<< HEAD
-            from smart_core_assistant_painel.modules.initial_loading.start_initial_loading import (
-=======
             from smart_core_assistant_painel.modules.initial_loading import (
->>>>>>> 4096ba4b
                 start_initial_loading,
             )
             from smart_core_assistant_painel.modules.services import (
@@ -45,7 +47,9 @@
             self._set_send_to_robust(post_delete, "post_delete")
             self._set_send_to_robust(pre_delete, "pre_delete")
         except Exception as e:
-            logger.error(f"Falha ao configurar signals como robustos: {e}", exc_info=True)
+            logger.error(
+                f"Falha ao configurar signals como robustos: {e}", exc_info=True
+            )
 
     @staticmethod
     def _set_send_to_robust(signal_obj, label: str) -> None:
@@ -61,4 +65,7 @@
             signal_obj.send = signal_obj.send_robust  # type: ignore[assignment]
             logger.debug(f"Signal '{label}' configurado para envio robusto.")
         except Exception as e:
-            logger.warning(f"Não foi possível configurar '{label}' como robusto: {e}", exc_info=True)+            logger.warning(
+                f"Não foi possível configurar '{label}' como robusto: {e}",
+                exc_info=True,
+            )