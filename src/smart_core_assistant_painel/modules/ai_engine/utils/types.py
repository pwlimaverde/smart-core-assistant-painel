"""Define apelidos de tipo e estruturas de dados para o módulo de IA.

Este módulo centraliza as definições de tipo usadas nas funcionalidades do motor
de IA, melhorando a legibilidade e a manutenção do código. Inclui apelidos
para casos de uso e fontes de dados, bem como tuplas nomeadas para estruturas
de dados específicas.
"""

from typing import Any, NamedTuple, TypeAlias

from langchain.docstore.document import Document
from py_return_success_or_error import (
    Datasource,
    Empty,
    UsecaseBase,
    UsecaseBaseCallData,
)

from smart_core_assistant_painel.modules.ai_engine.features.analise_previa_mensagem.domain.interface.analise_previa_mensagem import (
    AnalisePreviaMensagem,
)
from smart_core_assistant_painel.modules.ai_engine.features.load_mensage_data.domain.model.message_data import (
    MessageData,
)

from smart_core_assistant_painel.modules.ai_engine.utils.parameters import (
    AnalisePreviaMensagemParameters,
    DataMensageParameters,
    EmbeddingToTextParameters,
    GenerateEmbeddingsParameters,
    LlmParameters,
    LoadDocumentConteudoParameters,
    LoadDocumentFileParameters,
<<<<<<< HEAD
=======
    MessageParameters,
    SearchSimilarEmbeddingsParameters,
>>>>>>> f207e99b
)

ACUsecase: TypeAlias = UsecaseBaseCallData[
    str,
    str,
    LlmParameters,
]
ACData: TypeAlias = Datasource[str, LlmParameters]


class APMTuple(NamedTuple):
    """Tupla nomeada para dados de Análise Prévia de Mensagem.

    Attributes:
        intent_types (list[dict[str, Any]]): Lista de tipos de intenção válidos
            com suas configurações.
        entity_types (list[dict[str, Any]]): Lista de tipos de entidade válidos
            com suas configurações.
    """

    intent_types: list[dict[str, Any]]
    entity_types: list[dict[str, Any]]


APMUsecase: TypeAlias = UsecaseBaseCallData[
    APMTuple,
    AnalisePreviaMensagem,
    AnalisePreviaMensagemParameters,
]
APMData: TypeAlias = Datasource[AnalisePreviaMensagem, AnalisePreviaMensagemParameters]

LDFUsecase: TypeAlias = UsecaseBaseCallData[
    list[Document],
    list[Document],
    LoadDocumentFileParameters,
]
LDFData: TypeAlias = Datasource[list[Document], LoadDocumentFileParameters]

LDCUsecase: TypeAlias = UsecaseBase[
    list[Document],
    LoadDocumentConteudoParameters,
]

LMDUsecase: TypeAlias = UsecaseBase[
    MessageData,
    DataMensageParameters,
]

# Aliases para Generate Embeddings
GEUsecase: TypeAlias = UsecaseBaseCallData[
    list[float],
    list[float],
    GenerateEmbeddingsParameters,
]
GEData: TypeAlias = Datasource[list[float], GenerateEmbeddingsParameters]

# Aliases para Embedding to Text
ETTUsecase: TypeAlias = UsecaseBase[
    str,
    EmbeddingToTextParameters,
]

# Aliases para Search Similar Embeddings
SSEUsecase: TypeAlias = UsecaseBase[
    list[dict],
    SearchSimilarEmbeddingsParameters,
]<|MERGE_RESOLUTION|>--- conflicted
+++ resolved
@@ -31,11 +31,8 @@
     LlmParameters,
     LoadDocumentConteudoParameters,
     LoadDocumentFileParameters,
-<<<<<<< HEAD
-=======
     MessageParameters,
     SearchSimilarEmbeddingsParameters,
->>>>>>> f207e99b
 )
 
 ACUsecase: TypeAlias = UsecaseBaseCallData[
